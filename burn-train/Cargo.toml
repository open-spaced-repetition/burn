--- conflicted
+++ resolved
@@ -17,13 +17,7 @@
 browser = ["js-sys", "web-sys", "wasm-bindgen", "wasm-bindgen-rayon", "rayon"]
 
 [dependencies]
-<<<<<<< HEAD
-burn-core = { path = "../burn-core", version = "0.11.0", default-features = false, features = [
-  "std",
-] }
-=======
 burn-core = { path = "../burn-core", version = "0.11.0", features = ["dataset"] }
->>>>>>> 3a8dcfb5
 
 log = { workspace = true }
 tracing-subscriber.workspace = true
