--- conflicted
+++ resolved
@@ -24,11 +24,7 @@
 ]
 
 [dependencies]
-<<<<<<< HEAD
-burn-core = { path = "../burn-core", version = "0.11.0", default-features = false }
-=======
-burn-core = { path = "../burn-core", version = "0.12.0", features = ["dataset"] }
->>>>>>> 82f5722c
+burn-core = { path = "../burn-core", version = "0.12.0", default-features = false }
 
 log = { workspace = true }
 tracing-subscriber.workspace = true
