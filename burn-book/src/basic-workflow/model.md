# Model

The first step is to create a project and add the different Burn dependencies. Start by creating a
new project with Cargo:

```console
cargo new my-first-burn-model
```

As [mentioned previously](../getting-started.md#creating-a-burn-application), this will initialize
your `my-first-burn-model` project directory with a `Cargo.toml` and a `src/main.rs` file.

In the `Cargo.toml` file, add the `burn` dependency with `train`, `wgpu` and `vision` features.

```toml
[package]
name = "my-first-burn-model"
version = "0.1.0"
edition = "2021"

[dependencies]
<<<<<<< HEAD
burn = { version = "0.12.1", features = ["train", "wgpu"] }
=======
burn = { version = "0.13.1", features = ["train", "wgpu", "vision"] }
>>>>>>> 0a3a1f67
```

Our goal will be to create a basic convolutional neural network used for image classification. We
will keep the model simple by using two convolution layers followed by two linear layers, some
pooling and ReLU activations. We will also use dropout to improve training performance.

Let us start by defining our model struct in a new file `src/model.rs`.

```rust , ignore
use burn::{
    nn::{
        conv::{Conv2d, Conv2dConfig},
        pool::{AdaptiveAvgPool2d, AdaptiveAvgPool2dConfig},
        Dropout, DropoutConfig, Linear, LinearConfig, Relu,
    },
    prelude::*,
};

#[derive(Module, Debug)]
pub struct Model<B: Backend> {
    conv1: Conv2d<B>,
    conv2: Conv2d<B>,
    pool: AdaptiveAvgPool2d,
    dropout: Dropout,
    linear1: Linear<B>,
    linear2: Linear<B>,
    activation: Relu,
}
```

There are two major things going on in this code sample.

1. You can create a deep learning module with the `#[derive(Module)]` attribute on top of a struct.
   This will generate the necessary code so that the struct implements the `Module` trait. This
   trait will make your module both trainable and (de)serializable while adding related
   functionalities. Like other attributes often used in Rust, such as `Clone`, `PartialEq` or
   `Debug`, each field within the struct must also implement the `Module` trait.

   <details>
   <summary><strong>🦀 Trait</strong></summary>

   Traits are a powerful and flexible Rust language feature. They provide a way to define shared
   behavior for a particular type, which can be shared with other types.

   A type's behavior consists of the methods called on that type. Since all `Module`s should
   implement the same functionality, it is defined as a trait. Implementing a trait on a particular
   type usually requires the user to implement the defined behaviors of the trait for their types,
   though that is not the case here as explained above with the `derive` attribute. Check out the
   [explainer below](#derive-attribute) to learn why.

   For more details on traits, take a look at the
   [associated chapter](https://doc.rust-lang.org/book/ch10-02-traits.html) in the Rust Book.
   </details><br>

   <details id="derive-attribute">
   <summary><strong>🦀 Derive Macro</strong></summary>

   The `derive` attribute allows traits to be implemented easily by generating code that will
   implement a trait with its own default implementation on the type that was annotated with the
   `derive` syntax.

   This is accomplished through a feature of Rust called
   [procedural macros](https://doc.rust-lang.org/reference/procedural-macros.html), which allow us
   to run code at compile time that operates over Rust syntax, both consuming and producing Rust
   syntax. Using the attribute `#[my_macro]`, you can effectively extend the provided code. You will
   see that the derive macro is very frequently employed to recursively implement traits, where the
   implementation consists of the composition of all fields.

   In this example, we want to derive the [`Module`](../building-blocks/module.md) and `Debug`
   traits.

   ```rust, ignore
   #[derive(Module, Debug)]
   pub struct MyCustomModule<B: Backend> {
       linear1: Linear<B>,
       linear2: Linear<B>,
       activation: Relu,
   }
   ```

   The basic `Debug` implementation is provided by the compiler to format a value using the `{:?}`
   formatter. For ease of use, the `Module` trait implementation is automatically handled by Burn so
   you don't have to do anything special. It essentially acts as parameter container.

   For more details on derivable traits, take a look at the Rust
   [appendix](https://doc.rust-lang.org/book/appendix-03-derivable-traits.html),
   [reference](https://doc.rust-lang.org/reference/attributes/derive.html) or
   [example](https://doc.rust-lang.org/rust-by-example/trait/derive.html).
   </details><br>

2. Note that the struct is generic over the [`Backend`](../building-blocks/backend.md) trait. The
   backend trait abstracts the underlying low level implementations of tensor operations, allowing
   your new model to run on any backend. Contrary to other frameworks, the backend abstraction isn't
   determined by a compilation flag or a device type. This is important because you can extend the
   functionalities of a specific backend (see
   [backend extension section](../advanced/backend-extension)), and it allows for an innovative
   [autodiff system](../building-blocks/autodiff.md). You can also change backend during runtime,
   for instance to compute training metrics on a cpu backend while using a gpu one only to train the
   model. In our example, the backend in use will be determined later on.

   <details>
   <summary><strong>🦀 Trait Bounds</strong></summary>

   Trait bounds provide a way for generic items to restrict which types are used as their
   parameters. The trait bounds stipulate what functionality a type implements. Therefore, bounding
   restricts the generic to types that conform to the bounds. It also allows generic instances to
   access the methods of traits specified in the bounds.

   For a simple but concrete example, check out the
   [Rust By Example on bounds](https://doc.rust-lang.org/rust-by-example/generics/bounds.html).

   In Burn, the `Backend` trait enables you to run tensor operations using different implementations
   as it abstracts tensor, device and element types. The
   [getting started example](../getting-started.md#writing-a-code-snippet) illustrates the advantage
   of having a simple API that works for different backend implementations. While it used the WGPU
   backend, you could easily swap it with any other supported backend.

   ```rust, ignore
   // Choose from any of the supported backends.
   // type Backend = Candle<f32, i64>;
   // type Backend = LibTorch<f32>;
   // type Backend = NdArray<f32>;
   type Backend = Wgpu;

   // Creation of two tensors.
   let tensor_1 = Tensor::<Backend, 2>::from_data([[2., 3.], [4., 5.]], &device);
   let tensor_2 = Tensor::<Backend, 2>::ones_like(&tensor_1);

   // Print the element-wise addition (done with the selected backend) of the two tensors.
   println!("{}", tensor_1 + tensor_2);
   ```

   For more details on trait bounds, check out the Rust
   [trait bound section](https://doc.rust-lang.org/book/ch10-02-traits.html#trait-bound-syntax) or
   [reference](https://doc.rust-lang.org/reference/items/traits.html#trait-bounds).

   </details><br>

Next, we need to instantiate the model for training.

```rust , ignore
#[derive(Config, Debug)]
pub struct ModelConfig {
    num_classes: usize,
    hidden_size: usize,
    #[config(default = "0.5")]
    dropout: f64,
}

impl ModelConfig {
    /// Returns the initialized model.
    pub fn init<B: Backend>(&self, device: &B::Device) -> Model<B> {
        Model {
            conv1: Conv2dConfig::new([1, 8], [3, 3]).init(device),
            conv2: Conv2dConfig::new([8, 16], [3, 3]).init(device),
            pool: AdaptiveAvgPool2dConfig::new([8, 8]).init(),
            activation: Relu::new(),
            linear1: LinearConfig::new(16 * 8 * 8, self.hidden_size).init(device),
            linear2: LinearConfig::new(self.hidden_size, self.num_classes).init(device),
            dropout: DropoutConfig::new(self.dropout).init(),
        }
    }
}
```

<details>
<summary><strong>🦀 References</strong></summary>

In the previous example, the `init()` method signature uses `&` to indicate that the parameter types
are references: `&self`, a reference to the current receiver (`ModelConfig`), and
`device: &B::Device`, a reference to the backend device.

```rust, ignore
pub fn init<B: Backend>(&self, device: &B::Device) -> Model<B> {
    Model {
        // ...
    }
}
```

References in Rust allow us to point to a resource to access its data without owning it. The idea of
ownership is quite core to Rust and is worth
[reading up on](https://doc.rust-lang.org/book/ch04-00-understanding-ownership.html).

In a language like C, memory management is explicit and up to the programmer, which means it is easy
to make mistakes. In a language like Java or Python, memory management is automatic with the help of
a garbage collector. This is very safe and straightforward, but also incurs a runtime cost.

In Rust, memory management is rather unique. Aside from simple types that implement
[`Copy`](https://doc.rust-lang.org/std/marker/trait.Copy.html) (e.g.,
[primitives](https://doc.rust-lang.org/rust-by-example/primitives.html) like integers, floats,
booleans and `char`), every value is _owned_ by some variable called the _owner_. Ownership can be
transferred from one variable to another and sometimes a value can be _borrowed_. Once the _owner_
variable goes out of scope, the value is _dropped_, which means that any memory it allocated can be
freed safely.

Because the method does not own the `self` and `device` variables, the values the references point
to will not be dropped when the reference stops being used (i.e., the scope of the method).

For more information on references and borrowing, be sure to read the
[corresponding chapter](https://doc.rust-lang.org/book/ch04-02-references-and-borrowing.html) in the
Rust Book.

</details><br>

When creating a custom neural network module, it is often a good idea to create a config alongside
the model struct. This allows you to define default values for your network, thanks to the `Config`
attribute. The benefit of this attribute is that it makes the configuration serializable, enabling
you to painlessly save your model hyperparameters, enhancing your experimentation process. Note that
a constructor will automatically be generated for your configuration, which will take as input
values for the parameter which do not have default values:
`let config = ModelConfig::new(num_classes, hidden_size);`. The default values can be overridden
easily with builder-like methods: (e.g `config.with_dropout(0.2);`)

The first implementation block is related to the initialization method. As we can see, all fields
are set using the configuration of the corresponding neural network underlying module. In this
specific case, we have chosen to expand the tensor channels from 1 to 8 with the first layer, then
from 8 to 16 with the second layer, using a kernel size of 3 on all dimensions. We also use the
adaptive average pooling module to reduce the dimensionality of the images to an 8 by 8 matrix,
which we will flatten in the forward pass to have a 1024 (16 _ 8 _ 8) resulting tensor.

Now let's see how the forward pass is defined.

```rust , ignore
impl<B: Backend> Model<B> {
    /// # Shapes
    ///   - Images [batch_size, height, width]
    ///   - Output [batch_size, num_classes]
    pub fn forward(&self, images: Tensor<B, 3>) -> Tensor<B, 2> {
        let [batch_size, height, width] = images.dims();

        // Create a channel at the second dimension.
        let x = images.reshape([batch_size, 1, height, width]);


        let x = self.conv1.forward(x); // [batch_size, 8, _, _]
        let x = self.dropout.forward(x);
        let x = self.conv2.forward(x); // [batch_size, 16, _, _]
        let x = self.dropout.forward(x);
        let x = self.activation.forward(x);

        let x = self.pool.forward(x); // [batch_size, 16, 8, 8]
        let x = x.reshape([batch_size, 16 * 8 * 8]);
        let x = self.linear1.forward(x);
        let x = self.dropout.forward(x);
        let x = self.activation.forward(x);

        self.linear2.forward(x) // [batch_size, num_classes]
    }
}
```

For former PyTorch users, this might feel very intuitive, as each module is directly incorporated
into the code using an eager API. Note that no abstraction is imposed for the forward method. You
are free to define multiple forward functions with the names of your liking. Most of the neural
network modules already built with Burn use the `forward` nomenclature, simply because it is
standard in the field.

Similar to neural network modules, the [`Tensor`](../building-blocks/tensor.md) struct given as a
parameter also takes the Backend trait as a generic argument, alongside its dimensionality. Even if it is not
used in this specific example, it is possible to add the kind of the tensor as a third generic
argument. For example, a 3-dimensional Tensor of different data types(float, int, bool) would be defined as following:

```rust , ignore
Tensor<B, 3> // Float tensor (default)
Tensor<B, 3, Float> // Float tensor (explicit)
Tensor<B, 3, Int> // Int tensor
Tensor<B, 3, Bool> // Bool tensor
```

Note that the specific element type, such as `f16`, `f32` and the likes, will be defined later with
the backend.<|MERGE_RESOLUTION|>--- conflicted
+++ resolved
@@ -19,11 +19,7 @@
 edition = "2021"
 
 [dependencies]
-<<<<<<< HEAD
-burn = { version = "0.12.1", features = ["train", "wgpu"] }
-=======
 burn = { version = "0.13.1", features = ["train", "wgpu", "vision"] }
->>>>>>> 0a3a1f67
 ```
 
 Our goal will be to create a basic convolutional neural network used for image classification. We
