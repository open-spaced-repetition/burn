[package]
authors = ["louisfd <louisfd94@gmail.com>"]
categories = ["science"]
description = "This crate is used to time the execution of various computations, from operation kernels to complex model scenarios."
edition.workspace = true
license.workspace = true
name = "backend-comparison"
readme.workspace = true
repository = "https://github.com/tracel-ai/burn/tree/main/backend-comparison"
version.workspace = true

[features]
# we depend on wgpu and autotune by default because we use the burn-wgpu crate to get system information
default = ["burn/std", "burn/autodiff", "burn/wgpu", "burn/autotune"]
candle-cpu = ["burn/candle"]
candle-cuda = ["burn/candle", "burn/cuda"]
candle-metal = ["burn/candle", "burn/metal"]
candle-accelerate = ["burn/candle", "burn/accelerate"]
ndarray = ["burn/ndarray"]
ndarray-blas-accelerate = ["burn/ndarray", "burn/accelerate"]
ndarray-blas-netlib = ["burn/ndarray", "burn/blas-netlib"]
ndarray-blas-openblas = ["burn/ndarray", "burn/openblas"]
tch-cpu = ["burn/tch"]
tch-gpu = ["burn/tch"]
wgpu = ["burn/wgpu", "burn/autotune"]
wgpu-fusion = ["wgpu", "burn/fusion"]

[dependencies]
arboard = { workspace = true }
burn = { path = "../crates/burn", default-features = false }
burn-common = { path = "../crates/burn-common", version = "0.13.1" }
burn-wgpu = { path = "../crates/burn-wgpu", default-features = false, version = "0.13.1" }
clap = { workspace = true }
colored = { workspace = true }
derive-new = { workspace = true }
dirs = { workspace = true }
github-device-flow = { workspace = true }
os_info = { workspace = true }
indicatif = { workspace = true }
percent-encoding = { workspace = true }
rand = { workspace = true }
<<<<<<< HEAD
burn-common = { path = "../burn-common", version = "0.12.1" }
=======
reqwest = {workspace = true, features = ["blocking", "json"]}
serde = { workspace = true }
>>>>>>> 0a3a1f67
serde_json = { workspace = true }
strum = { workspace = true }
strum_macros = { workspace = true }
sysinfo = { workspace = true, features = ["serde"] }
wgpu = { workspace = true }
wsl = { workspace = true }

[dev-dependencies]
rstest = { workspace = true }
serial_test = { workspace = true }

[[bench]]
name = "unary"
harness = false

[[bench]]
name = "binary"
harness = false

[[bench]]
name = "max-pool2d"
path = "benches/max_pool2d.rs"
harness = false

[[bench]]
name = "conv-transpose2d"
path = "benches/conv_transpose2d.rs"
harness = false

[[bench]]
name = "matmul"
harness = false

[[bench]]
name = "data"
harness = false

[[bench]]
name = "load-record"
harness = false
path = "benches/load_record.rs"

[[bench]]
name = "custom-gelu"
path = "benches/custom_gelu.rs"
harness = false

[[bin]]
name = "burnbench"
path = "src/bin/burnbench.rs"<|MERGE_RESOLUTION|>--- conflicted
+++ resolved
@@ -39,12 +39,8 @@
 indicatif = { workspace = true }
 percent-encoding = { workspace = true }
 rand = { workspace = true }
-<<<<<<< HEAD
-burn-common = { path = "../burn-common", version = "0.12.1" }
-=======
 reqwest = {workspace = true, features = ["blocking", "json"]}
 serde = { workspace = true }
->>>>>>> 0a3a1f67
 serde_json = { workspace = true }
 strum = { workspace = true }
 strum_macros = { workspace = true }
