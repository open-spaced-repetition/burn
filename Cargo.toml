[workspace]
# require version 2 to avoid "feature" additiveness for dev-dependencies
# https://doc.rust-lang.org/cargo/reference/resolver.html#feature-resolver-version-2
resolver = "2"

members = [
    "backend-comparison",
    "crates/*",
    "crates/burn-import/pytorch-tests",
    "crates/burn-import/onnx-tests",
    "examples/*",
    "examples/pytorch-import/model",
<<<<<<< HEAD
    "examples/train-web/train",
    "backend-comparison",
=======
    "xtask",
>>>>>>> 0a3a1f67
]

exclude = ["examples/notebook", "examples/train-web"]

[workspace.package]
edition = "2021"
<<<<<<< HEAD
version = "0.12.1"
=======
version = "0.13.1"
>>>>>>> 0a3a1f67
readme = "README.md"
license = "MIT OR Apache-2.0"

[workspace.dependencies]
async-trait = "0.1.79"
bytemuck = "1.14"
candle-core = { version = "0.4.1" }
clap = { version = "4.5.4", features = ["derive"] }
colored = "2.1.0"
console_error_panic_hook = "0.1.7"
csv = "1.3.0"
dashmap = "5.5.3"
dirs = "5.0.1"
fake = "2.9.1"
flate2 = "1.0.28"
float-cmp = "0.9.0"
getrandom = { version = "0.2.13", default-features = false }
gix-tempfile = { version = "11.0.0", features = ["signals"] }
globwalk = "0.9.1"
hashbrown = "0.14.2"
indicatif = "0.17.8"
js-sys = "0.3.69"
libm = "0.2.8"
log = { default-features = false, version = "0.4.21" }
pretty_assertions = "1.4"
proc-macro2 = "1.0.79"
protobuf = "3.3"
protobuf-codegen = "3.3"
quote = "1.0.33"
percent-encoding = "2.3.1"
r2d2 = "0.8.10"
r2d2_sqlite = { version = "0.23.0" }
rayon = "1.10.0"
regex = "1.10.4"
reqwest = "0.11.27"
rmp-serde = "1.1.2"
rstest = "0.18.2"
rusqlite = { version = "0.30.0" }
rust-format = { version = "0.3.4" }
sanitize-filename = "0.5.0"
serde_rusqlite = "0.34.0"
serde-wasm-bindgen = "0.6.5"
spin = { version = "0.9.8", features = ["mutex", "spin_mutex"] }
strum = "0.25.0"
strum_macros = "0.25.3"
syn = { version = "2.0", features = ["full", "extra-traits"] }
tempfile = "3.10.1"
thiserror = "1.0.58"
tokio = { version = "1.37.0", features = ["rt", "macros"] }
tracing-appender = "0.2.3"
tracing-core = "0.1.32"
tracing-subscriber = "0.3.18"
<<<<<<< HEAD
wasm-bindgen = "=0.2.91"
wasm-bindgen-futures = "0.4.38"
=======
wasm-bindgen = "0.2.88"
wasm-bindgen-futures = "0.4.42"
>>>>>>> 0a3a1f67
wasm-logger = "0.2.0"
wasm-timer = "0.2.5"
md5 = "0.7.0"
serial_test = "3.0.0"
<<<<<<< HEAD
web-time = "1.0.0"
hound = "3.5.1"
image = "0.24.7"
=======
web-time = "1.1.0"
hound = "3.5.1"
image = "0.24.9"
zip = "0.6.6"
>>>>>>> 0a3a1f67

# Terminal UI
ratatui = "0.25"
crossterm = "0.27"

# WGPU stuff
futures-intrusive = "0.5"
text_placeholder = "0.5.0"
pollster = "0.3"
wgpu = "0.18.0"
<<<<<<< HEAD
=======

# Benchmarks and Burnbench
arboard = "3.3.2"
github-device-flow = "0.2.0"
os_info = "3.8.2"
wsl = "0.1.0"
>>>>>>> 0a3a1f67

bincode = { version = "2.0.0-rc.3", features = [
    "alloc",
    "serde",
], default-features = false }

#
# The following packages disable the "std" feature for no_std compatibility
#
derive-new = { version = "0.6.0", default-features = false }

half = { version = "2.4.1", features = [
    "alloc",
    "num-traits",
    "serde",
], default-features = false }
ndarray = { version = "0.15.6", default-features = false }
matrixmultiply = { version = "0.3.8", default-features = false }
<<<<<<< HEAD
openblas-src = "0.10.8"
blas-src = { version = "0.9.0", default-features = false }
num-traits = { version = "0.2.17", default-features = false, features = [
=======
openblas-src = "0.10.9"
blas-src = { version = "0.9.0", default-features = false }
num-traits = { version = "0.2.18", default-features = false, features = [
>>>>>>> 0a3a1f67
    "libm",
] } # libm is for no_std
rand = { version = "0.8.5", default-features = false, features = [
    "std_rng",
] } # std_rng is for no_std
rand_distr = { version = "0.4.3", default-features = false }
serde = { version = "1.0.197", default-features = false, features = [
    "derive",
    "alloc",
] } # alloc is for no_std, derive is needed
serde_json = { version = "1.0.115", default-features = false }
uuid = { version = "1.8.0", default-features = false }

libc = "0.2.153"
tch = "0.15.0"
nvml-wrapper = "0.9.0"
sysinfo = "0.30.8"
systemstat = "0.2.3"


libc = "0.2.150"
tch = "0.15.0"
nvml-wrapper = "0.9.0"
sysinfo = "0.29.10"
systemstat = "0.2.3"



[profile.dev]
debug = 0 # Speed up compilation time and not necessary.<|MERGE_RESOLUTION|>--- conflicted
+++ resolved
@@ -10,23 +10,15 @@
     "crates/burn-import/onnx-tests",
     "examples/*",
     "examples/pytorch-import/model",
-<<<<<<< HEAD
     "examples/train-web/train",
-    "backend-comparison",
-=======
     "xtask",
->>>>>>> 0a3a1f67
 ]
 
 exclude = ["examples/notebook", "examples/train-web"]
 
 [workspace.package]
 edition = "2021"
-<<<<<<< HEAD
-version = "0.12.1"
-=======
 version = "0.13.1"
->>>>>>> 0a3a1f67
 readme = "README.md"
 license = "MIT OR Apache-2.0"
 
@@ -79,27 +71,16 @@
 tracing-appender = "0.2.3"
 tracing-core = "0.1.32"
 tracing-subscriber = "0.3.18"
-<<<<<<< HEAD
 wasm-bindgen = "=0.2.91"
-wasm-bindgen-futures = "0.4.38"
-=======
-wasm-bindgen = "0.2.88"
 wasm-bindgen-futures = "0.4.42"
->>>>>>> 0a3a1f67
 wasm-logger = "0.2.0"
 wasm-timer = "0.2.5"
 md5 = "0.7.0"
 serial_test = "3.0.0"
-<<<<<<< HEAD
-web-time = "1.0.0"
-hound = "3.5.1"
-image = "0.24.7"
-=======
 web-time = "1.1.0"
 hound = "3.5.1"
 image = "0.24.9"
 zip = "0.6.6"
->>>>>>> 0a3a1f67
 
 # Terminal UI
 ratatui = "0.25"
@@ -110,15 +91,12 @@
 text_placeholder = "0.5.0"
 pollster = "0.3"
 wgpu = "0.18.0"
-<<<<<<< HEAD
-=======
 
 # Benchmarks and Burnbench
 arboard = "3.3.2"
 github-device-flow = "0.2.0"
 os_info = "3.8.2"
 wsl = "0.1.0"
->>>>>>> 0a3a1f67
 
 bincode = { version = "2.0.0-rc.3", features = [
     "alloc",
@@ -137,15 +115,9 @@
 ], default-features = false }
 ndarray = { version = "0.15.6", default-features = false }
 matrixmultiply = { version = "0.3.8", default-features = false }
-<<<<<<< HEAD
-openblas-src = "0.10.8"
-blas-src = { version = "0.9.0", default-features = false }
-num-traits = { version = "0.2.17", default-features = false, features = [
-=======
 openblas-src = "0.10.9"
 blas-src = { version = "0.9.0", default-features = false }
 num-traits = { version = "0.2.18", default-features = false, features = [
->>>>>>> 0a3a1f67
     "libm",
 ] } # libm is for no_std
 rand = { version = "0.8.5", default-features = false, features = [
@@ -166,13 +138,5 @@
 systemstat = "0.2.3"
 
 
-libc = "0.2.150"
-tch = "0.15.0"
-nvml-wrapper = "0.9.0"
-sysinfo = "0.29.10"
-systemstat = "0.2.3"
-
-
-
 [profile.dev]
 debug = 0 # Speed up compilation time and not necessary.